#!/bin/bash
# @file Command Not Found Hook
# @brief Handles missing command invocations by checking a YAML configuration, installing missing packages, and running them.
# @description
#     This script is designed to handle situations where a command is invoked but is not found on the system.
#     It performs the following actions:
#
#     1. Checks if the command is listed in the `chezmoi/software.yml` configuration file.
#     2. If found, installs the corresponding Homebrew package(s) and runs the command.
#     3. If not found, attempts to identify the missing package using `brew which-formula --explain`.
#     4. If no match is found, it falls back to generating a set of installation instructions using the `sgpt` tool.
#     5. In headless environments, it bypasses `sgpt` and shows an error message.

# Ensure we are using Bash or Zsh
if [[ -z "$BASH_VERSION" && -z "$ZSH_VERSION" ]]; then
  gum log -sl error "This script must be run in a Bash or Zsh shell."
  exit 1
fi

# @description
#     Installs a missing package via Homebrew, using either a single package or an array of packages.
#     The function supports both standard Homebrew packages and macOS-specific Homebrew formulas.
#     It suppresses output during installation to avoid cluttering the terminal.
install_via_brew() {
  local BREW_KEY="$1"
  local COMMAND="$2"

  # Ensure the brew key exists and contains valid values
  if [[ -z "$BREW_KEY" || -z "$COMMAND" ]]; then
    gum log -sl error "No suitable brew package found for $COMMAND."
    return 1
  fi

  # Check if the brew key is a string or an array
  if [[ "$BREW_KEY" == *","* ]]; then
    # If it's an array, loop through and install each package
    for PKG in $(echo "$BREW_KEY" | tr ',' '\n'); do
      # Suppress output of brew install to keep the script clean
      if ! brew install "$PKG" &>/dev/null; then
        gum log -sl error "Failed to install $PKG via brew."
        return 1
      fi
    done
  else
    # Otherwise, install the single package
    if ! brew install "$BREW_KEY" &>/dev/null; then
      gum log -sl error "Failed to install $BREW_KEY via brew."
      return 1
    fi
  fi
}

# @description
#     Handles the case where a command is not found in the system. This function:
#
#     1. Searches the `chezmoi/software.yml` configuration file to check if the command is listed with an associated package.
#     2. If found, installs the required package(s) via Homebrew and runs the command.
#     3. If not found in the YAML, it falls back to using the `brew which-formula --explain` command to find the correct package.
#     4. If no suitable package is found, it uses the `sgpt` tool to generate installation instructions.
#     5. In headless environments, it bypasses `sgpt` and shows an error message.
handle_command_not_found() {
  local COMMAND="$1"
  local SOFTWARE_FILE="${XDG_DATA_HOME:-$HOME/.local/share}/chezmoi/software.yml"

  # Check if the software list file exists
  if [[ ! -f "$SOFTWARE_FILE" ]]; then
    gum log -sl error "The software list file ($SOFTWARE_FILE) does not exist."
    return 1
  fi

  # Use yq to extract the _bin value and check for the command
  local BIN_VALUE
  BIN_VALUE=$(yq e ".softwarePackages[] | select(._bin == \"$COMMAND\")" "$SOFTWARE_FILE")

  if [[ -n "$BIN_VALUE" ]]; then
    # Extract the 'brew' or 'brew:darwin' key
    local BREW_KEY
    BREW_KEY=$(yq e ".softwarePackages[] | select(._bin == \"$COMMAND\") | .brew" "$SOFTWARE_FILE")

    # Check for the 'brew:darwin' key for macOS-specific packages
    if [[ "$OSTYPE" == "darwin"* ]]; then
      local BREW_DARWIN_KEY
      BREW_DARWIN_KEY=$(yq e ".softwarePackages[] | select(._bin == \"$COMMAND\") | .brew:darwin" "$SOFTWARE_FILE")
      if [[ -n "$BREW_DARWIN_KEY" ]]; then
        # Install via Homebrew using the macOS-specific key
        if install_via_brew "$BREW_DARWIN_KEY" "$COMMAND"; then
          "$COMMAND" # Run the command after installation
          return 0
        fi
      fi
    fi

    # Fallback to regular brew key if no macOS-specific key
    if [[ -n "$BREW_KEY" ]]; then
      if install_via_brew "$BREW_KEY" "$COMMAND"; then
        "$COMMAND" # Run the command after installation
        return 0
      fi
    fi
  fi

  # If no match found in software list, check with `brew which-formula`
  local BREW_EXPLAIN_OUTPUT
  BREW_EXPLAIN_OUTPUT=$(brew which-formula --explain "$COMMAND" 2>&1)

  if [[ "$BREW_EXPLAIN_OUTPUT" == *"brew install"* ]]; then
    # Extract the package name from the response and install it
    local BREW_PACKAGE_NAME
    BREW_PACKAGE_NAME=$(echo "$BREW_EXPLAIN_OUTPUT" | grep -oE "brew install [^\s]+" | awk '{print $3}')
    if [[ -n "$BREW_PACKAGE_NAME" ]]; then
      if brew install "$BREW_PACKAGE_NAME" &>/dev/null; then
        "$COMMAND" # Run the command after installation
        return 0
      else
        gum log -sl error "Failed to install $BREW_PACKAGE_NAME via brew."
        return 1
      fi
    fi
  fi

  # Check for headless environment (no terminal interaction)
  if [[ -z "$DISPLAY" && -z "$SSH_TTY" ]]; then
    gum log -sl error "The $COMMAND command was not found and could not be loaded on the fly since there are no matches provided by the software definitions file and the Homebrew command query."
    return 1
  fi

  # If nothing found, call sgpt to generate install code
  gum log -sl warn "Command not found."
  gum log -sl info "Querying ChatGPT for possible solution..."
  SGPT_RESPONSE=$(sgpt "The \`$COMMAND\` command was not found. The system is macOS. Homebrew is already installed. Print the code that would be required to make the command available. Only print the code in the response.")

  # Print the markdown response using glow
  echo "$SGPT_RESPONSE" | glow -

  # Check if the response includes a block of code
  if echo "$SGPT_RESPONSE" | grep -q '```'; then
    if gum confirm "Do you want to run suggested solution?"; then
      # Extract the code block from the markdown response and run it
      CODE_BLOCK=$(echo "$SGPT_RESPONSE" | sed -n '/```/,/```/p' | sed '1d;$d')
      eval "$CODE_BLOCK"

      # After running the code block, execute the original command
      # Check if the command has multiple lines or is a single line
      if [[ "$COMMAND" == *$'\n'* ]]; then
        # Multiple lines of command
        echo -e "Running original command:\n\`\`\`$COMMAND\`\`\`" | glow -
      else
        # Single line command
        echo "Running original command: \`$COMMAND\`" | glow -
      fi
    fi
  fi
}

# Main hook: invoked when a command is not found
if [[ -n "$1" ]]; then
  handle_command_not_found "$1"
else
  gum log -sl error "No command provided for $1."
<<<<<<< HEAD
=======
  gum log -sl info "Command executed was $COMMAND"
>>>>>>> 111330d3
  exit 0
fi<|MERGE_RESOLUTION|>--- conflicted
+++ resolved
@@ -157,9 +157,6 @@
   handle_command_not_found "$1"
 else
   gum log -sl error "No command provided for $1."
-<<<<<<< HEAD
-=======
   gum log -sl info "Command executed was $COMMAND"
->>>>>>> 111330d3
   exit 0
 fi